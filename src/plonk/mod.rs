pub mod adaptor;
pub mod cs;
// pub mod generator;
// pub mod prover;
// pub mod verifier;
// pub mod tester;
pub mod polynomials;
pub mod domains;
pub mod fft;
pub mod utils;
pub mod transparent_engine;

pub mod redshift;

pub mod plonk;

pub mod commitments;

pub mod better_cs;

pub mod better_better_cs;

pub use self::better_cs::adaptor::{TranspilationVariant, Transpiler, Adaptor, AdaptorCircuit};
pub use self::better_cs::keys::{SetupPolynomials, SetupPolynomialsPrecomputations, VerificationKey, Proof};

use crate::pairing::Engine;
use crate::{SynthesisError, Circuit};
use crate::multicore::Worker;
use crate::kate_commitment::*;
use self::better_cs::cs::{PlonkCsWidth4WithNextStepParams, PlonkConstraintSystemParams};
use crate::plonk::commitments::transcript::*;
use crate::plonk::fft::cooley_tukey_ntt::*;

pub fn transpile<E: Engine, C: crate::Circuit<E>>(circuit: C) -> Result<Vec<(usize, TranspilationVariant)>, SynthesisError> {
    let mut transpiler = Transpiler::<E, PlonkCsWidth4WithNextStepParams>::new();

    circuit.synthesize(&mut transpiler).expect("sythesize into traspilation must succeed");

    let hints = transpiler.into_hints();

    Ok(hints)
}

pub fn transpile_with_gates_count<E: Engine, C: crate::Circuit<E>>(circuit: C) -> Result<(usize, Vec<(usize, TranspilationVariant)>), SynthesisError> {
    let mut transpiler = Transpiler::<E, PlonkCsWidth4WithNextStepParams>::new();

    circuit.synthesize(&mut transpiler).expect("sythesize into traspilation must succeed");

    let (n, hints) = transpiler.into_hints_and_num_gates();

    Ok((n, hints))
}

pub fn is_satisfied<E: Engine, C: crate::Circuit<E>>(
    circuit: C,
    hints: &Vec<(usize, TranspilationVariant)>
) -> Result<(), SynthesisError> {
    use crate::plonk::better_cs::cs::Circuit;

    let adapted_curcuit = AdaptorCircuit::<E, PlonkCsWidth4WithNextStepParams, _>::new(circuit, &hints);

    let mut assembly = self::better_cs::test_assembly::TestAssembly::new();

    adapted_curcuit.synthesize(&mut assembly)
}

pub fn is_satisfied_using_one_shot_check<E: Engine, C: crate::Circuit<E>>(
    circuit: C,
    hints: &Vec<(usize, TranspilationVariant)>
) -> Result<(), SynthesisError> {
    use crate::plonk::better_cs::cs::Circuit;

    let adapted_curcuit = AdaptorCircuit::<E, PlonkCsWidth4WithNextStepParams, _>::new(circuit, &hints);

    let mut assembly = self::better_cs::one_shot_test_assembly::OneShotTestAssembly::new();

    adapted_curcuit.synthesize(&mut assembly)?;

    let valid = assembly.is_satisfied(false);

    if valid {
        return Ok(());
    } else {
        return Err(SynthesisError::Unsatisfiable);
    }
}

pub fn setup<E: Engine, C: crate::Circuit<E>>(
    circuit: C,
    hints: &Vec<(usize, TranspilationVariant)>
) -> Result<SetupPolynomials<E, PlonkCsWidth4WithNextStepParams>, SynthesisError> {
    use crate::plonk::better_cs::cs::Circuit;

    let adapted_curcuit = AdaptorCircuit::<E, PlonkCsWidth4WithNextStepParams, _>::new(circuit, &hints);

    let mut assembly = self::better_cs::generator::GeneratorAssembly::<E, PlonkCsWidth4WithNextStepParams>::new();

    adapted_curcuit.synthesize(&mut assembly)?;
    assembly.finalize();

    let worker = Worker::new();

    assembly.setup(&worker)
}

pub fn make_verification_key<E: Engine, P: PlonkConstraintSystemParams<E>>(
    setup: &SetupPolynomials<E, P>,
    crs: &Crs<E, CrsForMonomialForm>
) -> Result<VerificationKey<E, P>, SynthesisError> {
    let worker = Worker::new();

    let verification_key = VerificationKey::from_setup(
        &setup, 
        &worker, 
        &crs
    )?;

    Ok(verification_key)
}

pub fn make_precomputations<E: Engine, P: PlonkConstraintSystemParams<E>>(
    setup: &SetupPolynomials<E, P>
) -> Result<SetupPolynomialsPrecomputations<E, P>, SynthesisError> {
    let worker = Worker::new();

    let precomputations = SetupPolynomialsPrecomputations::from_setup(
        &setup, 
        &worker, 
    )?;

    Ok(precomputations)
}

pub fn prove_native_by_steps<E: Engine, C: crate::plonk::better_cs::cs::Circuit<E, PlonkCsWidth4WithNextStepParams>, T: Transcript<E::Fr>>(
    circuit: &C,
    setup: &SetupPolynomials<E, PlonkCsWidth4WithNextStepParams>,
    setup_precomputations: Option<&SetupPolynomialsPrecomputations<E, PlonkCsWidth4WithNextStepParams>>,
    csr_mon_basis: &Crs<E, CrsForMonomialForm>,
    transcript_init_params: Option< <T as Prng<E::Fr> >:: InitializationParameters>,
) -> Result<Proof<E, PlonkCsWidth4WithNextStepParams>, SynthesisError> {
    use crate::plonk::better_cs::utils::{commit_point_as_xy};
    use crate::plonk::better_cs::prover::prove_steps::{FirstVerifierMessage, SecondVerifierMessage, ThirdVerifierMessage, FourthVerifierMessage};

<<<<<<< HEAD
    use std::time::Instant;

    let adapted_curcuit = AdaptorCircuit::<E, PlonkCsWidth4WithNextStepParams, _>::new(circuit, &hints);

    let mut assembly = self::better_cs::prover::ProverAssembly::new_with_size_hints(setup.num_inputs, setup.n);

    let subtime = Instant::now();

    adapted_curcuit.synthesize(&mut assembly)?;
=======
    let mut assembly = self::better_cs::prover::ProverAssembly::new_with_size_hints(setup.num_inputs, setup.n);

    circuit.synthesize(&mut assembly)?;
>>>>>>> 8f4e25d6
    assembly.finalize();

    println!("Synthesis taken {:?}", subtime.elapsed());

    let worker = Worker::new();

    let now = Instant::now();

    let mut transcript = if let Some(p) = transcript_init_params {
        T::new_from_params(p)
    } else {
        T::new()
    };

    let mut precomputed_omegas = crate::plonk::better_cs::prover::prove_steps::PrecomputedOmegas::< E::Fr, BitReversedOmegas<E::Fr> >::None;
    let mut precomputed_omegas_inv = crate::plonk::better_cs::prover::prove_steps::PrecomputedOmegas::< E::Fr, OmegasInvBitreversed<E::Fr> >::None;

    let mut proof = Proof::<E, PlonkCsWidth4WithNextStepParams>::empty();

    let subtime = Instant::now();

    let (first_state, first_message) = assembly.first_step_with_monomial_form_key(
        &worker,
        csr_mon_basis,
        &mut precomputed_omegas_inv
    )?;

    println!("First step (witness commitment) taken {:?}", subtime.elapsed());

    proof.n = first_message.n;
    proof.num_inputs = first_message.num_inputs;
    proof.input_values = first_message.input_values;
    proof.wire_commitments = first_message.wire_commitments;

    for inp in proof.input_values.iter() {
        transcript.commit_field_element(inp);
    }

    for c in proof.wire_commitments.iter() {
        commit_point_as_xy::<E, _>(&mut transcript, &c);
    }

    let beta = transcript.get_challenge();
    let gamma = transcript.get_challenge();

    let first_verifier_message = FirstVerifierMessage::<E, PlonkCsWidth4WithNextStepParams> {
        beta,
        gamma,

        _marker: std::marker::PhantomData
    };

    let subtime = Instant::now();

    let (second_state, second_message) = self::better_cs::prover::ProverAssembly::second_step_from_first_step(
        first_state,
        first_verifier_message,
        &setup,
        csr_mon_basis,
        &setup_precomputations,
        &mut precomputed_omegas_inv,
        &worker
    )?;

    println!("Second step (grand product commitment) taken {:?}", subtime.elapsed());

    proof.grand_product_commitment = second_message.z_commitment;
    commit_point_as_xy::<E, _>(&mut transcript, &proof.grand_product_commitment);

    let alpha = transcript.get_challenge();

    let second_verifier_message = SecondVerifierMessage::<E, PlonkCsWidth4WithNextStepParams> {
        alpha,
        beta,
        gamma,

        _marker: std::marker::PhantomData
    };

    let subtime = Instant::now();

    let (third_state, third_message) = self::better_cs::prover::ProverAssembly::third_step_from_second_step(
        second_state,
        second_verifier_message,
        &setup,
        csr_mon_basis,
        &setup_precomputations,
        &mut precomputed_omegas,
        &mut precomputed_omegas_inv,
        &worker
    )?;

    println!("Third step (quotient calculation and commitment) taken {:?}", subtime.elapsed());

    proof.quotient_poly_commitments = third_message.quotient_poly_commitments;

    for c in proof.quotient_poly_commitments.iter() {
        commit_point_as_xy::<E, _>(&mut transcript, &c);
    }

    let z = transcript.get_challenge();

    let third_verifier_message = ThirdVerifierMessage::<E, PlonkCsWidth4WithNextStepParams> {
        alpha,
        beta,
        gamma,
        z,

        _marker: std::marker::PhantomData
    };

    let subtime = Instant::now();

    let (fourth_state, fourth_message) = self::better_cs::prover::ProverAssembly::fourth_step_from_third_step(
        third_state,
        third_verifier_message,
        &setup,
        &worker
    )?;

    println!("Fourth step (openings at z) taken {:?}", subtime.elapsed());

    proof.wire_values_at_z = fourth_message.wire_values_at_z;
    proof.wire_values_at_z_omega = fourth_message.wire_values_at_z_omega;
    proof.permutation_polynomials_at_z = fourth_message.permutation_polynomials_at_z;
    proof.grand_product_at_z_omega = fourth_message.grand_product_at_z_omega;
    proof.quotient_polynomial_at_z = fourth_message.quotient_polynomial_at_z;
    proof.linearization_polynomial_at_z = fourth_message.linearization_polynomial_at_z;

    for el in proof.wire_values_at_z.iter() {
        transcript.commit_field_element(el);
    }

    for el in proof.wire_values_at_z_omega.iter() {
        transcript.commit_field_element(el);
    }

    for el in proof.permutation_polynomials_at_z.iter() {
        transcript.commit_field_element(el);
    }

    transcript.commit_field_element(&proof.quotient_polynomial_at_z);
    transcript.commit_field_element(&proof.linearization_polynomial_at_z);
    transcript.commit_field_element(&proof.grand_product_at_z_omega);

    let v = transcript.get_challenge();

    let fourth_verifier_message = FourthVerifierMessage::<E, PlonkCsWidth4WithNextStepParams> {
        alpha,
        beta,
        gamma,
        z,
        v,

        _marker: std::marker::PhantomData
    };

    let subtime = Instant::now();

    let fifth_message = self::better_cs::prover::ProverAssembly::fifth_step_from_fourth_step(
        fourth_state,
        fourth_verifier_message,
        &setup,
        csr_mon_basis,
        &worker
    )?;

    println!("Fifth step (proving opening at z) taken {:?}", subtime.elapsed());

    proof.opening_at_z_proof = fifth_message.opening_proof_at_z;
    proof.opening_at_z_omega_proof = fifth_message.opening_proof_at_z_omega;

    println!("Proving taken {:?}", now.elapsed());

    Ok(proof)
}

pub fn prove_by_steps<E: Engine, C: crate::Circuit<E>, T: Transcript<E::Fr>>(
    circuit: C,
    hints: &Vec<(usize, TranspilationVariant)>,
    setup: &SetupPolynomials<E, PlonkCsWidth4WithNextStepParams>,
    setup_precomputations: Option<&SetupPolynomialsPrecomputations<E, PlonkCsWidth4WithNextStepParams>>,
    csr_mon_basis: &Crs<E, CrsForMonomialForm>,
    transcript_init_params: Option< <T as Prng<E::Fr> >:: InitializationParameters>,
) -> Result<Proof<E, PlonkCsWidth4WithNextStepParams>, SynthesisError> {
    use crate::plonk::better_cs::cs::Circuit;
    use crate::plonk::better_cs::utils::{commit_point_as_xy};
    use crate::plonk::better_cs::prover::prove_steps::{FirstVerifierMessage, SecondVerifierMessage, ThirdVerifierMessage, FourthVerifierMessage};

    let adapted_curcuit = AdaptorCircuit::<E, PlonkCsWidth4WithNextStepParams, _>::new(circuit, &hints);

    prove_native_by_steps::<_, _, T>(
        &adapted_curcuit, 
        setup, 
        setup_precomputations, 
        csr_mon_basis,
        transcript_init_params
    )
}

pub fn prove<E: Engine, C: crate::Circuit<E>, T: Transcript<E::Fr>>(
    circuit: C,
    hints: &Vec<(usize, TranspilationVariant)>,
    setup: &SetupPolynomials<E, PlonkCsWidth4WithNextStepParams>,
    csr_mon_basis: &Crs<E, CrsForMonomialForm>,
    crs_lagrange_basis: &Crs<E, CrsForLagrangeForm>
) -> Result<Proof<E, PlonkCsWidth4WithNextStepParams>, SynthesisError> {
    use crate::plonk::better_cs::cs::Circuit;

    let adapted_curcuit = AdaptorCircuit::<E, PlonkCsWidth4WithNextStepParams, _>::new(circuit, &hints);

    let precomputations = make_precomputations(&setup)?;

    // TODO: keep track of num AUX too
    let mut assembly = self::better_cs::prover::ProverAssembly::new_with_size_hints(setup.num_inputs, setup.n);

    adapted_curcuit.synthesize(&mut assembly)?;
    assembly.finalize();

    let size = setup.n.next_power_of_two();

    let worker = Worker::new();

    let omegas_bitreversed = BitReversedOmegas::<E::Fr>::new_for_domain_size(size.next_power_of_two());
    let omegas_inv_bitreversed = <OmegasInvBitreversed::<E::Fr> as CTPrecomputations::<E::Fr>>::new_for_domain_size(size.next_power_of_two());

    use std::time::Instant;
    let now = Instant::now();
    let proof = assembly.prove::<T, _, _>(
        &worker,
        &setup,
        &precomputations,
        &crs_lagrange_basis,
        &csr_mon_basis,
        &omegas_bitreversed,
        &omegas_inv_bitreversed,
        None,
    )?;

    println!("Proving taken {:?}", now.elapsed());

    Ok(proof)
}


pub fn prove_from_recomputations<
    E: Engine, 
    C: crate::Circuit<E>, 
    T: Transcript<E::Fr>,
    CP: CTPrecomputations<E::Fr>,
    CPI: CTPrecomputations<E::Fr>,
>(
    circuit: C,
    hints: &Vec<(usize, TranspilationVariant)>,
    setup: &SetupPolynomials<E, PlonkCsWidth4WithNextStepParams>,
    setup_precomputations: &SetupPolynomialsPrecomputations<E, PlonkCsWidth4WithNextStepParams>,
    omegas_bitreversed: &CP,
    omegas_inv_bitreversed: &CPI,
    csr_mon_basis: &Crs<E, CrsForMonomialForm>,
    crs_lagrange_basis: &Crs<E, CrsForLagrangeForm>
) -> Result<Proof<E, PlonkCsWidth4WithNextStepParams>, SynthesisError> {
    use crate::plonk::better_cs::cs::Circuit;

    let adapted_curcuit = AdaptorCircuit::<E, PlonkCsWidth4WithNextStepParams, _>::new(circuit, &hints);

    let mut assembly = self::better_cs::prover::ProverAssembly::new_with_size_hints(setup.num_inputs, setup.n);

    adapted_curcuit.synthesize(&mut assembly)?;
    assembly.finalize();

    let size = setup.n.next_power_of_two();

    assert_eq!(omegas_bitreversed.domain_size(), size);
    assert_eq!(omegas_inv_bitreversed.domain_size(), size);

    let worker = Worker::new();

    use std::time::Instant;
    let now = Instant::now();
    let proof = assembly.prove::<T, _, _>(
        &worker,
        &setup,
        &setup_precomputations,
        &crs_lagrange_basis,
        &csr_mon_basis,
        omegas_bitreversed,
        omegas_inv_bitreversed,
        None,
    )?;

    println!("Proving taken {:?}", now.elapsed());

    Ok(proof)
}

pub fn verify<E: Engine, T: Transcript<E::Fr>>(
    proof: &Proof<E, PlonkCsWidth4WithNextStepParams>,
    verification_key: &VerificationKey<E, PlonkCsWidth4WithNextStepParams>
) -> Result<bool, SynthesisError> {
    self::better_cs::verifier::verify::<E, PlonkCsWidth4WithNextStepParams, T>(&proof, &verification_key, None)
}<|MERGE_RESOLUTION|>--- conflicted
+++ resolved
@@ -141,7 +141,6 @@
     use crate::plonk::better_cs::utils::{commit_point_as_xy};
     use crate::plonk::better_cs::prover::prove_steps::{FirstVerifierMessage, SecondVerifierMessage, ThirdVerifierMessage, FourthVerifierMessage};
 
-<<<<<<< HEAD
     use std::time::Instant;
 
     let adapted_curcuit = AdaptorCircuit::<E, PlonkCsWidth4WithNextStepParams, _>::new(circuit, &hints);
@@ -151,11 +150,6 @@
     let subtime = Instant::now();
 
     adapted_curcuit.synthesize(&mut assembly)?;
-=======
-    let mut assembly = self::better_cs::prover::ProverAssembly::new_with_size_hints(setup.num_inputs, setup.n);
-
-    circuit.synthesize(&mut assembly)?;
->>>>>>> 8f4e25d6
     assembly.finalize();
 
     println!("Synthesis taken {:?}", subtime.elapsed());
